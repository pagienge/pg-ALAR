--- conflicted
+++ resolved
@@ -1,14 +1,7 @@
 #!/bin/bash
 
-<<<<<<< HEAD
-# Handle the SELFHELP argument quirk from 'az vm repair run'
-args=("$@")
-unset 'args[1]'
-# echo "After removal: ${args[@]}"
-=======
 # Save the arguments
 args=("$@")
->>>>>>> 713d8986
 
 cd /tmp
 # Get version of ALAR and fetch it
@@ -22,10 +15,6 @@
         chmod 700 alar
 
         # Start the recovery
-<<<<<<< HEAD
-        RUST_LOG=info ./alar "${args[@]}"
-        exit $?
-=======
         if [[ ${args[1]} == "SELFHELP" ]]; then
                 unset 'args[1]'
                 RUST_LOG=info ./alar "${args[@]}" --selfhelp-initiator
@@ -33,16 +22,11 @@
                 RUST_LOG=info ./alar "${args[@]}"
                 exit $?
         fi
->>>>>>> 713d8986
 else
         curl -s -o alar -L https://github.com/Azure/ALAR/releases/download/v$VERSION/alar
         chmod 700 alar
 
         # Start the recovery
-<<<<<<< HEAD
-        RUST_LOG=info ./alar "${args[@]}"
-        exit $?
-=======
         if [[ ${args[1]} == "SELFHELP" ]]; then
                 unset 'args[1]'
                 echo "Debug : ${args[@]}"
@@ -52,5 +36,4 @@
                 RUST_LOG=info ./alar "${args[@]}"
                 exit $?
         fi
->>>>>>> 713d8986
 fi